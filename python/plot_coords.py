"""
inputs: TxD matrix of observations
		   T-number of coords
		   D-dimensionality of each observation
		   *Nans treated as missing observations
		type (specify the type of plot)
		   see http://matplotlib.org/api/axes_api.html#matplotlib.axes.Axes.plot for available options
outputs: 1-, 2-, or 3-dimensional representation of the data

<<<<<<< HEAD
		to edit color map, change both instances of cm.plasma to cm.DesiredColorMap
"""
=======
#Add color options

#may want to add ability to read pandas data frames
#may want to add fancier plotting options

#FOR TESTING##################################################
	
#x=np.array([[1], [2], [3], [4]]) 
#x=np.array([[1, 11], [2, 12], [3, 13], [4, 14]])
#x=np.array([[1, 11, 21], [2, 12, 22], [3, 13, 33], [4, 14, 44]])
#x=np.array([[1, 11, 21, 31], [2, 12, 22, 32], [3, 13, 33, 43], [4, 14, 44, 54]])

#to test with weights.mat:
#data=sio.loadmat('weights.mat')
#w=data['weights'][0]

#check len(w)==36 (36 subjects)

##############################################################
>>>>>>> 39c44156

##PACKAGES##
import numpy as np 
import matplotlib.pyplot as plt 
<<<<<<< HEAD
import matplotlib.cm as cm
=======
from matplotlib import pylab
import matplotlib.cm as cm
import matplotlib.colors as col
from mpl_toolkits.mplot3d import Axes3D
>>>>>>> 39c44156
from sklearn.decomposition import PCA
from mpl_toolkits.mplot3d import Axes3D

##META##
__authors__ = ["Jeremy Manning", "Kirsten Ziman"]
__version__ = "1.0.0"
__maintainers__ = ["Jeremy Manning", "Kirsten Ziman"] 
__emails__ = ["Jeremy.R.Manning@dartmouth.edu", "kirstenkmbziman@gmail.com", "contextualdynamics@gmail.com"]
#__copyright__ = ""
#__credits__ = [""]
#__license__ = ""  

##MAIN FUNCTION##
def plot_coords(x, *args, **kwargs):
<<<<<<< HEAD
	"""
	implements plotting
=======
<<<<<<< HEAD
    """
    inputs: TxD matrix of observations
               T-number of coords
               D-dimensionality of each observation
               *Nans treated as missing observations
            type (specify the type of plot)
               see http://matplotlib.org/api/axes_api.html#matplotlib.axes.Axes.plot for available options
    outputs: 1-, 2-, or 3-dimensional representation of the data
    """

    def dispatch(x):
        #determine how many dimensions (number of columns)
        if x.shape[-1] == 1:
            plot1D(x)
        elif x.shape[-1] == 2:
            plot2D(x)
        elif x.shape[-1] == 3:
            plot3D(x)
        elif x.shape[-1] > 3:
            if x.shape[0] == 1:
                plot3D(np.array([0, 0, 0], ndmin=2))
            else:
                plot3D(reduceD(x, 3))

    def plot1D(data):
        x = np.array(np.arange(len(data)), ndmin=2).T
        plot2D(np.hstack((x, data)))

    def plot2D(data):
        # type: (object) -> object
        #if 2d, make a scatter
        plt.plot(data[:,0], data[:,1], *args, **kwargs)

    def plot3D(data):
        #if 3d, make a 3d scatter
        fig = plt.figure()
        ax = fig.add_subplot(111, projection='3d')
        ax.plot(data[:,0], data[:,1], data[:,2], *args, **kwargs)

    def reduceD(x, ndim):
        #if more than 3d, reduce to 3 (PCA), then re-run
        m = PCA(n_components=ndim, whiten=True)
        #n_components=3--> reduce to 3 dimensions
        m.fit(x)
        return m.transform(x)
		
    dispatch(x)
    plt.show()
=======
	"""
	inputs: TxD matrix of observations
			   T-number of coords
			   D-dimensionality of each observation
			   *Nans treated as missing observations
			type (specify the type of plot)
			   see http://matplotlib.org/api/axes_api.html#matplotlib.axes.Axes.plot for available options
	outputs: 1-, 2-, or 3-dimensional representation of the data

			to edit color map, change lines 111, 126 (cm.DesiredColMap)
>>>>>>> 39c44156
	"""

	##SUB FUNCTIONS##
	def is_list(x):
		if type(x[0][0])==np.ndarray:
			return True
		elif type(x[0][0])==np.int64:
			return False

	def resize(k):
		sizes_1=np.zeros(len(k))

		for x in range(0, len(k)):
			sizes_1[x]=k[x].shape[1]

		C=max(sizes_1)
<<<<<<< HEAD
		#find largest # of columns from all inputted arrays
=======
		#find the largest number of columns of all inputted arrays
>>>>>>> 39c44156

		m=[]
		for idx,x in enumerate(k):			
			missing=C-x.shape[1]
			add=np.zeros((x.shape[0], missing))
			y=np.append(x, add, axis=1)

			m.append(y)
		return m

	def dispatch(x):
		#determine how many dimensions (number of columns)
		if x.shape[-1]==1:
			plot1D(x)
		elif x.shape[-1]==2:
			plot2D(x)
		elif x.shape[-1]==3:
			plot3D(x)
		elif x.shape[-1]>3:
			plot3D(reduceD(x, 3))

	def dispatch_list(x):
		if x[0].shape[-1]==1:
			plot1D_list(x)
		elif x[0].shape[-1]==2:
			plot2D_list(x)
		elif x[0].shape[-1]==3:
			plot3D_list(x)
		elif x[0].shape[-1]>3:
			plot3D_list(reduceD_list(x, 3))

	def plot1D(data):
		x=np.arange(len(data)).reshape((len(data),1))
		plot2D(np.hstack((x, data)))

	def plot1D_list(data):
		x=[]
		for i in range(0, len(data)):
			x.append(np.arange(len(data[i])).reshape(len(data[i]),1))
		plot_1to2_list(np.hstack((x, data)))

	def plot2D(data):
		# type: (object) -> object
		#if 2d, make a scatter
		plt.plot(data[:,0], data[:,1], *args, **kwargs)

	def plot_1to2_list(data):
		n=len(data)
		color=iter(cm.plasma(np.linspace(0,1,n)))
		fig, ax = plt.subplots()
		for i in range(n):
			c=next(color)
			m=len(data[i])
			half=m/2
			ax.plot(data[i][0:half,0], data[i][half:m+1,0], c=c)

	def plot2D_list(data):
		# type: (object) -> object
		#if 2d, make a scatter
		n=len(data)
<<<<<<< HEAD
=======
		#fig=plt.figure()
		#ax=fig.add_subplot(111)
>>>>>>> 39c44156
		color=iter(cm.plasma(np.linspace(0,1,n)))
		fig, ax = plt.subplots()
		for i in range(n):
			c=next(color)
			ax.plot(data[i][:,0], data[i][:,1], c=c, *args, **kwargs)

	def plot3D(data):
		#if 3d, make a 3d scatter
		fig = plt.figure()
		ax = fig.add_subplot(111, projection='3d')
		ax.plot(data[:,0], data[:,1], data[:,2], *args, **kwargs)

	def plot3D_list(data):
		#if 3d, make a 3d scatter
		n=len(data)
		color=iter(cm.plasma(np.linspace(0,1,n)))
		fig = plt.figure() 
		ax = fig.add_subplot(111, projection='3d')
		for i in range(n):
			c=next(color)
			ax.plot(data[i][:,0], data[i][:,1], data[i][:,2], c=c, *args, **kwargs)

	def reduceD(x, ndim):	
<<<<<<< HEAD
		#if more than 3d, reduce and re-run
		m = PCA(n_components=ndim, whiten=True)
=======
		#if more than 3d, reduce to 3 (PCA), then re-run
		m = PCA(n_components=ndim, whiten=True)
		#n_components=3--> reduce to 3 dimensions
>>>>>>> 39c44156
		m.fit(x)
		return m.transform(x)

	def reduceD_list(x, ndim):
		m=PCA(n_components=ndim, whiten=True)
		m.fit(x[0])

		r=[]
		for i in x:
			r.append(m.transform(i))
		return r

	##MAIN FUNCTION##
<<<<<<< HEAD
	if is_list(x):
		dispatch_list(resize(x))
		plt.show()
=======

	if is_list(x):
		dispatch_list(resize(x))
		plt.show()
		
>>>>>>> 39c44156

	else:
		dispatch(x)
		plt.show()
	
<<<<<<< HEAD
=======

>>>>>>> K_working
>>>>>>> 39c44156
<|MERGE_RESOLUTION|>--- conflicted
+++ resolved
@@ -7,10 +7,9 @@
 		   see http://matplotlib.org/api/axes_api.html#matplotlib.axes.Axes.plot for available options
 outputs: 1-, 2-, or 3-dimensional representation of the data
 
-<<<<<<< HEAD
 		to edit color map, change both instances of cm.plasma to cm.DesiredColorMap
 """
-=======
+
 #Add color options
 
 #may want to add ability to read pandas data frames
@@ -30,19 +29,15 @@
 #check len(w)==36 (36 subjects)
 
 ##############################################################
->>>>>>> 39c44156
 
 ##PACKAGES##
 import numpy as np 
 import matplotlib.pyplot as plt 
-<<<<<<< HEAD
 import matplotlib.cm as cm
-=======
 from matplotlib import pylab
 import matplotlib.cm as cm
 import matplotlib.colors as col
 from mpl_toolkits.mplot3d import Axes3D
->>>>>>> 39c44156
 from sklearn.decomposition import PCA
 from mpl_toolkits.mplot3d import Axes3D
 
@@ -57,12 +52,9 @@
 
 ##MAIN FUNCTION##
 def plot_coords(x, *args, **kwargs):
-<<<<<<< HEAD
 	"""
 	implements plotting
-=======
-<<<<<<< HEAD
-    """
+    
     inputs: TxD matrix of observations
                T-number of coords
                D-dimensionality of each observation
@@ -110,7 +102,6 @@
 		
     dispatch(x)
     plt.show()
-=======
 	"""
 	inputs: TxD matrix of observations
 			   T-number of coords
@@ -121,7 +112,6 @@
 	outputs: 1-, 2-, or 3-dimensional representation of the data
 
 			to edit color map, change lines 111, 126 (cm.DesiredColMap)
->>>>>>> 39c44156
 	"""
 
 	##SUB FUNCTIONS##
@@ -138,12 +128,9 @@
 			sizes_1[x]=k[x].shape[1]
 
 		C=max(sizes_1)
-<<<<<<< HEAD
 		#find largest # of columns from all inputted arrays
-=======
 		#find the largest number of columns of all inputted arrays
->>>>>>> 39c44156
-
+        
 		m=[]
 		for idx,x in enumerate(k):			
 			missing=C-x.shape[1]
@@ -203,11 +190,9 @@
 		# type: (object) -> object
 		#if 2d, make a scatter
 		n=len(data)
-<<<<<<< HEAD
-=======
-		#fig=plt.figure()
+        #fig=plt.figure()
 		#ax=fig.add_subplot(111)
->>>>>>> 39c44156
+        
 		color=iter(cm.plasma(np.linspace(0,1,n)))
 		fig, ax = plt.subplots()
 		for i in range(n):
@@ -231,14 +216,13 @@
 			ax.plot(data[i][:,0], data[i][:,1], data[i][:,2], c=c, *args, **kwargs)
 
 	def reduceD(x, ndim):	
-<<<<<<< HEAD
 		#if more than 3d, reduce and re-run
 		m = PCA(n_components=ndim, whiten=True)
-=======
+        
 		#if more than 3d, reduce to 3 (PCA), then re-run
 		m = PCA(n_components=ndim, whiten=True)
 		#n_components=3--> reduce to 3 dimensions
->>>>>>> 39c44156
+        
 		m.fit(x)
 		return m.transform(x)
 
@@ -252,24 +236,9 @@
 		return r
 
 	##MAIN FUNCTION##
-<<<<<<< HEAD
 	if is_list(x):
 		dispatch_list(resize(x))
 		plt.show()
-=======
-
-	if is_list(x):
-		dispatch_list(resize(x))
-		plt.show()
-		
->>>>>>> 39c44156
-
 	else:
 		dispatch(x)
-		plt.show()
-	
-<<<<<<< HEAD
-=======
-
->>>>>>> K_working
->>>>>>> 39c44156
+		plt.show()