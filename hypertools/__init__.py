--- conflicted
+++ resolved
@@ -1,11 +1,8 @@
 #!/usr/bin/env python
 from .plot.plot import plot
-<<<<<<< HEAD
-
-__version__ = "0.4.0"
-=======
 from .tools.analyze import analyze
 from .tools.reduce import reduce
 from .tools.align import align
 from .tools.normalize import normalize
->>>>>>> a8004c2b
+
+__version__ = 0.4.0