#!/usr/bin/env python

import warnings
from sklearn.decomposition import PCA, FastICA, IncrementalPCA, KernelPCA, FactorAnalysis, TruncatedSVD, SparsePCA, MiniBatchSparsePCA, DictionaryLearning, MiniBatchDictionaryLearning
from sklearn.manifold import TSNE, MDS, SpectralEmbedding, LocallyLinearEmbedding, Isomap
from umap import UMAP
from .._shared.helpers import *
from .normalize import normalize as normalizer
from .align import align as aligner
from .format_data import format_data as formatter

# dictionary of models
models = {
    'PCA': PCA,
    'IncrementalPCA': IncrementalPCA,
    'SparsePCA': SparsePCA,
    'MiniBatchSparsePCA': MiniBatchSparsePCA,
    'KernelPCA': KernelPCA,
    'FastICA': FastICA,
    'FactorAnalysis': FactorAnalysis,
    'TruncatedSVD': TruncatedSVD,
    'DictionaryLearning': DictionaryLearning,
    'MiniBatchDictionaryLearning': MiniBatchDictionaryLearning,
    'TSNE': TSNE,
    'Isomap': Isomap,
    'SpectralEmbedding': SpectralEmbedding,
    'LocallyLinearEmbedding': LocallyLinearEmbedding,
    'MDS': MDS,
    'UMAP': UMAP
}

# main function
@memoize
def reduce(x, reduce='IncrementalPCA', ndims=None, normalize=None, align=None,
           model=None, model_params=None, internal=False, format_data=True):
    """
    Reduces dimensionality of an array, or list of arrays

    Parameters
    ----------
    x : Numpy array or list of arrays
        Dimensionality reduction using PCA is performed on this array.

    reduce : str or dict
        Decomposition/manifold learning model to use.  Models supported: PCA,
        IncrementalPCA, SparsePCA, MiniBatchSparsePCA, KernelPCA, FastICA,
        FactorAnalysis, TruncatedSVD, DictionaryLearning, MiniBatchDictionaryLearning,
        TSNE, Isomap, SpectralEmbedding, LocallyLinearEmbedding, MDS and UMAP.
        Can be passed as a string, but for finer control of the model
        parameters, pass as a dictionary, e.g. reduce={'model' : 'PCA',
        'params' : {'whiten' : True}}. See scikit-learn specific model docs
        for details on parameters supported for each model.

    ndims : int
        Number of dimensions to reduce

    format_data : bool
        Whether or not to first call the format_data function (default: True).

    model : None
        Deprecated argument.  Please use reduce.

    model_params : None
        Deprecated argument.  Please use reduce.

    align : None
        Deprecated argument.  Please use new analyze function to perform
        combinations of transformations

    normalize : None
        Deprecated argument.  Please use new analyze function to perform
        combinations of transformations

    Returns
    ----------
    x_reduced : Numpy array or list of arrays
        The reduced data with ndims dimensionality is returned.  If the input
        is a list, a list is returned.

    """

    # deprecation warning
    if (model is not None) or (model_params is not None):
        warnings.warn('Model and model params will be deprecated.  Please use the \
                      reduce keyword.  See API docs for more info: http://hypertools.readthedocs.io/en/latest/hypertools.tools.reduce.html#hypertools.tools.reduce')
        reduce = {
            'model': model,
            'params': model_params
        }

    # if model is None, just return data
    if reduce is None:
        return x

<<<<<<< HEAD
    elif isinstance(reduce, (str, np.string_)):
        model_name = reduce
        model_params = {
            'n_components': ndims
        }

    elif isinstance(reduce, dict):
        try:
            model_name = reduce['model']
            model_params = reduce['params']
        except KeyError:
            raise ValueError('If passing a dictionary, pass the model as the value of the "model" key and a \
            dictionary of custom params as the value of the "params" key.')

    else:
        # handle other possibilities below
        model_name = reduce

    try:
        # if the model passed is a string, make sure it's one of the supported options
        if isinstance(model_name, (str, np.string_)):
            model = models[model_name]
        # otherwise check any custom object for necessary methods
        else:
            model = model_name
            getattr(model, 'fit_transform')
            getattr(model, 'n_components')
    except (KeyError, AttributeError):
        raise ValueError('reduce must be one of the supported options or support n_components and fit_transform \
         methods. See http://hypertools.readthedocs.io/en/latest/hypertools.tools.reduce.html#hypertools.tools.reduce \
         for supported models')

    # check for multiple values from n_components & ndims args
    if 'n_components' in model_params:
        if (ndims is None) or (ndims == model_params['n_components']):
            pass
=======
        # common format
        if format_data:
            x = formatter(x, ppca=True)

        if np.vstack([i for i in x]).shape[0]==1:
            warnings.warn('Cannot reduce the dimensionality of a single row of'
                          ' data. Return zeros length of ndims')
            return [np.zeros((1, ndims))]
        if ndims:
            if np.vstack([i for i in x]).shape[0]<ndims:
                warnings.warn('The number of rows in your data is less than ndims.'
                              ' The data will be reduced to the number of rows.')

        # deprecation warnings
        if normalize is not None:
            warnings.warn('The normalize argument will be deprecated for this function.  Please use the \
                          analyze function to perform combinations of these transformations.  See API docs for more info: http://hypertools.readthedocs.io/en/latest/hypertools.analyze.html#hypertools.analyze')
            x = normalizer(x, normalize=normalize)

        if align is not None:
            warnings.warn('The align argument will be deprecated for this function.  Please use the \
                          analyze function to perform combinations of these transformations.  See API docs for more info: http://hypertools.readthedocs.io/en/latest/hypertools.analyze.html#hypertools.analyze')
            x = aligner(x, align=align)

        # if the shape of the data is already less than ndims, just return it
        #TODO: should append 0s, not return it!!
        if ndims is None:
            return x
        elif all([i.shape[1]<=ndims for i in x]):
            return x

        # if reduce is a string, find the corresponding model
        if type(reduce) in [str, np.string_]:
            model = models[reduce]
            model_params = {
                'n_components' : ndims
            }
        # if its a dict, use custom params
        elif type(reduce) is dict:
            if isinstance((reduce['model']), six.string_types):
                model = models[reduce['model']]
                if reduce['params'] is None:
                    model_params = {
                        'n_components' : ndims
                    }
                else:
                    model_params = reduce['params']
        if ndims:
            model_params = {
                'n_components' : ndims
            }

        # initialize model
        model = model(**model_params)

        # reduce data
        x_reduced = reduce_list(x, model)

        # return data
        if internal or len(x_reduced)>1:
            return x_reduced
>>>>>>> 73f66d2c
        else:
            warnings.warn('Unequal values passed to dims and n_components. Using ndims parameter.')
            model_params['n_components'] = ndims
    else:
        model_params['n_components'] = ndims

    # convert to common format
    if format_data:
        x = formatter(x, ppca=True)

    # if ndims/n_components is not passed or all data is < ndims-dimensional, just return it
    if model_params['n_components'] is None or all([i.shape[1] <= model_params['n_components'] for i in x]):
        return x

    stacked_x = np.vstack(x)
    if stacked_x.shape[0] == 1:
        warnings.warn('Cannot reduce the dimensionality of a single row of'
                      ' data. Return zeros length of ndims')
        return [np.zeros((1, model_params['n_components']))]


    elif stacked_x.shape[0] < model_params['n_components']:
            warnings.warn('The number of rows in your data is less than ndims.'
                          ' The data will be reduced to the number of rows.')

    # deprecation warnings
    if normalize is not None:
        warnings.warn('The normalize argument will be deprecated for this function.  Please use the \
                      analyze function to perform combinations of these transformations.  See API docs for more info: http://hypertools.readthedocs.io/en/latest/hypertools.analyze.html#hypertools.analyze')
        x = normalizer(x, normalize=normalize)

    if align is not None:
        warnings.warn('The align argument will be deprecated for this function.  Please use the \
                      analyze function to perform combinations of these transformations.  See API docs for more info: http://hypertools.readthedocs.io/en/latest/hypertools.analyze.html#hypertools.analyze')
        x = aligner(x, align=align)

    # initialize model
    model = model(**model_params)

    # reduce data
    x_reduced = reduce_list(x, model)

    # return data
    if internal or len(x_reduced) > 1:
        return x_reduced
    else:
        return x_reduced[0]


# sub functions
def reduce_list(x, model):
    split = np.cumsum([len(xi) for xi in x])[:-1]
    x_r = np.vsplit(model.fit_transform(np.vstack(x)), split)
    if len(x) > 1:
        return [xi for xi in x_r]
    else:
        return [x_r[0]]<|MERGE_RESOLUTION|>--- conflicted
+++ resolved
@@ -92,7 +92,6 @@
     if reduce is None:
         return x
 
-<<<<<<< HEAD
     elif isinstance(reduce, (str, np.string_)):
         model_name = reduce
         model_params = {
@@ -129,69 +128,6 @@
     if 'n_components' in model_params:
         if (ndims is None) or (ndims == model_params['n_components']):
             pass
-=======
-        # common format
-        if format_data:
-            x = formatter(x, ppca=True)
-
-        if np.vstack([i for i in x]).shape[0]==1:
-            warnings.warn('Cannot reduce the dimensionality of a single row of'
-                          ' data. Return zeros length of ndims')
-            return [np.zeros((1, ndims))]
-        if ndims:
-            if np.vstack([i for i in x]).shape[0]<ndims:
-                warnings.warn('The number of rows in your data is less than ndims.'
-                              ' The data will be reduced to the number of rows.')
-
-        # deprecation warnings
-        if normalize is not None:
-            warnings.warn('The normalize argument will be deprecated for this function.  Please use the \
-                          analyze function to perform combinations of these transformations.  See API docs for more info: http://hypertools.readthedocs.io/en/latest/hypertools.analyze.html#hypertools.analyze')
-            x = normalizer(x, normalize=normalize)
-
-        if align is not None:
-            warnings.warn('The align argument will be deprecated for this function.  Please use the \
-                          analyze function to perform combinations of these transformations.  See API docs for more info: http://hypertools.readthedocs.io/en/latest/hypertools.analyze.html#hypertools.analyze')
-            x = aligner(x, align=align)
-
-        # if the shape of the data is already less than ndims, just return it
-        #TODO: should append 0s, not return it!!
-        if ndims is None:
-            return x
-        elif all([i.shape[1]<=ndims for i in x]):
-            return x
-
-        # if reduce is a string, find the corresponding model
-        if type(reduce) in [str, np.string_]:
-            model = models[reduce]
-            model_params = {
-                'n_components' : ndims
-            }
-        # if its a dict, use custom params
-        elif type(reduce) is dict:
-            if isinstance((reduce['model']), six.string_types):
-                model = models[reduce['model']]
-                if reduce['params'] is None:
-                    model_params = {
-                        'n_components' : ndims
-                    }
-                else:
-                    model_params = reduce['params']
-        if ndims:
-            model_params = {
-                'n_components' : ndims
-            }
-
-        # initialize model
-        model = model(**model_params)
-
-        # reduce data
-        x_reduced = reduce_list(x, model)
-
-        # return data
-        if internal or len(x_reduced)>1:
-            return x_reduced
->>>>>>> 73f66d2c
         else:
             warnings.warn('Unequal values passed to dims and n_components. Using ndims parameter.')
             model_params['n_components'] = ndims
